--- conflicted
+++ resolved
@@ -25,11 +25,8 @@
     LanguageDataStream,
     RGBDataStream,
 )
-<<<<<<< HEAD
 from .core.streaming.client_stream import get_robot_streaming_manager
-=======
 from .core.utils.depth_utils import MAX_DEPTH
->>>>>>> 615fd788
 
 # Global active robot ID - allows us to avoid passing robot_name to every call
 _active_robot: Optional[Robot] = None
