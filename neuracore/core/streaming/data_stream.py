--- conflicted
+++ resolved
@@ -6,16 +6,8 @@
 
 import numpy as np
 import requests
-<<<<<<< HEAD
-from ...core.streaming.client_stream import ClientStreamingManager
-from ...core.streaming.client_stream import get_robot_streaming_manager
-from ...core.auth import get_auth
-from ...core.streaming.resumable_upload import ResumableUpload, SensorType
-
-=======
-
+from ..streaming.client_stream import get_robot_streaming_manager
 from ..auth import get_auth
->>>>>>> 3fade63b
 from ..const import API_URL
 from ..streaming.resumable_upload import ResumableUpload
 from ..utils.depth_utils import depth_to_rgb
@@ -60,10 +52,12 @@
         timestamp = timestamp or time.time()
         if not self.is_recording():
             return
-        self._buffer.append({
-            "timestamp": timestamp,
-            "data": dict_data,
-        })
+        self._buffer.append(
+            {
+                "timestamp": timestamp,
+                "data": dict_data,
+            }
+        )
 
     def start_recording(self, recording_id: str):
         """Upload buffered data to storage."""
@@ -168,6 +162,6 @@
             return
 
         get_robot_streaming_manager(robot_id=self.robot_id).get_recording_video_stream(
-            self._recording_id, SensorType.RGB, self.camera_id
+            self._recording_id, self.camera_id
         ).add_frame(data)
         self._encoder.add_frame(data, timestamp)