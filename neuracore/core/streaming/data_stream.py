--- conflicted
+++ resolved
@@ -19,15 +19,14 @@
 class DataStream(ABC):
     """Base class for data streams."""
 
-<<<<<<< HEAD
     def __init__(self, robot_id: str):
-=======
-    def __init__(self):
         """Initialize the data stream.
 
         This must be kept lightweight and not perform any blocking operations.
+
+        Args:
+            robot_id (str): the id of the robot to which the data stream belongs
         """
->>>>>>> 615fd788
         self._recording = False
         self._recording_id = None
         self.robot_id = robot_id
@@ -186,12 +185,10 @@
         """Log an RGB frame."""
         if not self.is_recording() or self._encoder is None:
             return
-<<<<<<< HEAD
 
         get_robot_streaming_manager(robot_id=self.robot_id).get_recording_video_stream(
             self._recording_id, self.camera_id
         ).add_frame(data)
-=======
+        
         timestamp = timestamp or time.time()
->>>>>>> 615fd788
         self._encoder.add_frame(data, timestamp)